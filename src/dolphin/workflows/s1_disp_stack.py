--- conflicted
+++ resolved
@@ -1,13 +1,10 @@
 #!/usr/bin/env python
-<<<<<<< HEAD
-from glob import glob
-from os import fspath
-from pathlib import Path
+# from glob import glob
+# from os import fspath
+# from pathlib import Path
 
-from dolphin import combine_ps_ds, phase_link, ps, sequential, unwrap, utils, vrt
-=======
-# from dolphin import phase_link, ps, sequential, unwrap, utils, vrt
->>>>>>> 28fd1f93
+# from dolphin import combine_ps_ds, phase_link, ps, sequential, unwrap, utils, vrt
+from dolphin import sequential, vrt
 from dolphin._log import get_log, log_runtime
 
 from .config import Workflow
@@ -25,20 +22,9 @@
         Enable debug logging, by default False.
     """
     logger = get_log(debug=debug)
-<<<<<<< HEAD
-    cfg = full_cfg["processing"]
-    output_dir = Path(full_cfg["product_path_group"]["product_path"]).absolute()
-    output_dir.mkdir(parents=True, exist_ok=True)
-    scratch_dir = Path(full_cfg["product_path_group"]["scratch_path"]).absolute()
-    scratch_dir.mkdir(parents=True, exist_ok=True)
-    # sas_output_file = full_cfg["product_path_group"]["sas_output_file"]
-    gpu_enabled = full_cfg["worker"]["gpu_enabled"]
-    n_workers = full_cfg["worker"]["n_workers"]
-=======
     # output_dir = cfg.outputs.output_directory.absolute()
     # scratch_dir = cfg.outputs.scratch_directory
->>>>>>> 28fd1f93
-
+    scratch_dir = cfg.outputs.scratch_directory
     input_file_list = cfg.inputs.cslc_file_list
     if not input_file_list:
         raise ValueError("No input files found")
@@ -46,7 +32,6 @@
     # dem_file = full_cfg["dynamic_ancillary_file_group"]["dem_file"]
 
     # 0. Make a VRT pointing to the input SLC files
-<<<<<<< HEAD
     slc_vrt_file = scratch_dir / "slc_stack.vrt"
     vrt_stack = vrt.VRTStack(input_file_list, outfile=slc_vrt_file)
 
@@ -56,83 +41,14 @@
         logger.info(f"Creating VRT to SLC stack file {slc_vrt_file}")
         vrt_stack.write()
 
-    # 1. First make the amplitude dispersion file
-    ps_path = scratch_dir / cfg["ps"]["directory"]
-    ps_path.mkdir(parents=True, exist_ok=True)
-    amp_disp_file = ps_path / full_cfg["dynamic_ancillary_file_group"]["amp_disp_file"]
-    amp_mean_file = ps_path / full_cfg["dynamic_ancillary_file_group"]["amp_mean_file"]
-
-    if amp_disp_file.exists():
-        logger.info(f"Skipping existing amplitude dispersion file {amp_disp_file}")
-    else:
-        logger.info(f"Making amplitude dispersion file {amp_disp_file}")
-        ps.create_amp_dispersion(
-            slc_vrt_file=slc_vrt_file,
-            output_file=amp_disp_file,
-            amp_mean_file=amp_mean_file,
-            reference_band=cfg["ps"]["normalizing_reference_band"],
-            lines_per_block=cfg["lines_per_block"],
-            ram=cfg["ram"],
-        )
-
-    # 2. PS selection
-    ps_output = ps_path / cfg["ps_file"]
-    threshold = cfg["ps"]["amp_dispersion_threshold"]
-=======
-    # #############################################
-    # slc_vrt_file = scratch_dir / "slc_stack.vrt"
-    # vrt_stack = vrt.VRTStack(input_file_list, outfile=slc_vrt_file)
-    # vrt_stack.write()
-
     # ###############
     # 1. PS selection
     # ###############
     ps_output = cfg.ps_options.output_file
->>>>>>> 28fd1f93
     if ps_output.exists():
         logger.info(f"Skipping making existing PS file {ps_output}")
     else:
         logger.info(f"Creating persistent scatterer file {ps_output}")
-<<<<<<< HEAD
-        ps.create_ps(
-            output_file=ps_output,
-            amp_disp_file=amp_disp_file,
-            amp_dispersion_threshold=threshold,
-        )
-
-    # 3. nmap: find SHP neighborhoods
-    nmap_path = scratch_dir / cfg["nmap"]["directory"]
-    nmap_path.mkdir(parents=True, exist_ok=True)
-    weight_file = nmap_path / cfg["weight_file"]
-    nmap_count_file = nmap_path / cfg["nmap_count_file"]
-    threshold = cfg["ps"]["amp_dispersion_threshold"]
-    if not cfg["nmap"]["run_nmap"] or weight_file.exists():
-        logger.info(f"Skipping making existing NMAP file {weight_file}")
-    else:
-        # Make the dummy nmap/count files
-        logger.info(f"Creating NMAP file {weight_file}")
-        # TODO: use cfg["strides"] to make a smaller nmap file
-        phase_link.run_nmap(
-            slc_vrt_file=slc_vrt_file,
-            weight_file=weight_file,
-            count_file=nmap_count_file,
-            window=cfg["window"],
-            nmap_opts=cfg["nmap"],
-            lines_per_block=cfg["lines_per_block"],
-            ram=cfg["ram"],
-            no_gpu=not gpu_enabled,
-            # mask_file=cfg["mask_file"], # TODO : add mask file if needed
-        )
-
-    # 4. phase linking/EVD step
-    pl_path = scratch_dir / cfg["phase_linking"]["directory"]
-    # For some reason fringe skips this one if the directory exists...
-    # pl_path.mkdir(parents=True, exist_ok=True)
-    # compressed_slc_file = pl_path / cfg["phase_linking"]["compressed_slc_file"]
-    # if compressed_slc_file.exists():
-    # logger.info(f"Skipping making existing EVD file {compressed_slc_file}")
-    existing_files = list(pl_path.glob("*.slc.tif"))  # TODO: get ext from config
-=======
         # ps.create_ps(cfg.ps_options)
 
     # #########################
@@ -141,12 +57,10 @@
     pl_path = cfg.phase_linking.directory
 
     existing_files = list(pl_path.glob("*.h5"))  # TODO: get ext from config
->>>>>>> 28fd1f93
     if len(existing_files) > 0:
         logger.info(f"Skipping EVD step, {len(existing_files)} files already exist")
     else:
         logger.info(f"Running sequential EMI step in {pl_path}")
-<<<<<<< HEAD
         pl_path = sequential.run_evd_sequential(
             slc_vrt_file=slc_vrt_file,
             # weight_file: Filename,
@@ -155,97 +69,49 @@
             strides=cfg["strides"],
             ministack_size=cfg["phase_linking"]["ministack_size"],
             max_bytes=1e6 * cfg["ram"],
-            n_workers=n_workers,
-            no_gpu=not gpu_enabled,
+            n_workers=cfg.worker_settings.n_workers,
+            no_gpu=not cfg.worker_settings.gpu_enabled,
             # mask_file: Filename = None,
             # ps_mask_file=ps_output,
             # beta=0.1,
             # beta=cgf["phase_linking"]["beta"],
         )
 
-    # 5. Combine PS and DS phases and forming interferograms
+    # ###################################################
+    # 4. Form interferograms from estimated wrapped phase
+    # ###################################################
     ps_ds_path = scratch_dir / cfg["combine_ps_ds"]["directory"]
     ps_ds_path.mkdir(parents=True, exist_ok=True)
 
-    # Temp coh file made in last step:
-    # temp_coh_file = pl_path / cfg["phase_linking"]["temp_coh_file"]
-    temp_coh_file = pl_path / "tcorr_average.tif"
-    # Final coh file to be created here
-    # temp_coh_ps_ds_file = ps_ds_path / cfg["combine_ps_ds"]["temp_coh_file"]
-    # if temp_coh_ps_ds_file.exists():
+    # # Combine the temp coh files made in last step:
+    # temp_coh_file = pl_path / "tcorr_average.tif"
+
     existing_ifgs = list(ps_ds_path.glob("*.int*"))
     if len(existing_ifgs) > 0:
         logger.info(f"Skipping combine_ps_ds step, {len(existing_ifgs)} exists")
     else:
         logger.info(f"Running combine ps/ds step into {ps_ds_path}")
-        # # Old way based on fringe to form ifgs and insert PS phases
-        # combine_ps_ds.run_combine(
-        #     slc_vrt_file=slc_vrt_file,
-        #     ps_file=ps_output,
-        #     pl_directory=pl_path,
-        #     temp_coh_file=temp_coh_file,
-        #     temp_coh_ps_ds_file=temp_coh_ps_ds_file,
-        #     output_folder=ps_ds_path,
-        #     ps_temp_coh=cfg["combine_ps_ds"]["ps_temp_coh"],
-        #     ifg_network_options=cfg["combine_ps_ds"]["ifg_network_options"],
-        # )
 
         # The python MLE function handles the temp coh, and the PS phase insertion
-        combine_ps_ds.form_ifgs(
-            slc_vrt_file=slc_vrt_file,
-            pl_directory=pl_path,
-            output_folder=ps_ds_path,
-            ifg_network_options=cfg["combine_ps_ds"]["ifg_network_options"],
-        )
+        # interferograms.form_ifgs( ... )
 
     # 6. Unwrap interferograms
-    # TODO: either combine, or figure out if we need multiple masks
-    # TODO: Do we create a new mask file here based on temporal coherence?
-    mask_files = full_cfg["dynamic_ancillary_file_group"]["mask_files"]
-    if len(mask_files) >= 1:
-        combined_mask_file = utils.combine_mask_files(mask_files, scratch_dir)
-    else:
-        combined_mask_file = None
-=======
-        # pl_path = sequential.run_evd_sequential( ... )
-
-    # ###################################################
-    # 3. Form interferograms from estimated wrapped phase
-    # ###################################################
-    # existing_ifgs = list(cfg.interferograms.directory.glob("*.int*"))
-    # if len(existing_ifgs) > 0:
-    #     logger.info(f"Skipping interferogram step, {len(existing_ifgs)} exists")
+    # # TODO: either combine, or figure out if we need multiple masks
+    # # TODO: Do we create a new mask file here based on temporal coherence?
+    # mask_files = cfg.inputs.mask_files
+    # if len(mask_files) >= 1:
+    #     combined_mask_file = utils.combine_mask_files(mask_files, scratch_dir)
     # else:
-    #     logger.info(f"Running interferogram formation ")
-    #    # The python MLE function handles the temp coh, and the PS phase insertion
-    #    # interferograms.form_ifgs( ... )
-
-    # ###################################
-    # 4. Stitch and Unwrap interferograms
-    # ###################################
-    # TODO: will this be a separate workflow?
-    # Or will we loop through all bursts, then stitch, then unwrap all here?
->>>>>>> 28fd1f93
+    #     combined_mask_file = None
 
     if not cfg.unwrap_options.run_unwrap:
         logger.info("Skipping unwrap step")
         return
 
-<<<<<<< HEAD
-    unwrap_path = scratch_dir / cfg["unwrap"]["directory"]
-    unwrap_path.mkdir(parents=True, exist_ok=True)
-    unwrap.run(
-        ifg_path=ps_ds_path,
-        output_path=unwrap_path,
-        # cor_file=temp_coh_ps_ds_file,
-        cor_file=temp_coh_file,
-        mask_file=combined_mask_file,
-    )
-=======
-    # unwrap.run( ... )
-
-    # ####################
-    # 5. Phase Corrections
-    # ####################
-    # TODO: Determine format for the tropospheric/ionospheric phase correction
->>>>>>> 28fd1f93
+    # unwrap.run(
+    #     ifg_path=ps_ds_path,
+    #     output_path=cfg.unwrap_options.output_directory,
+    #     # cor_file=temp_coh_ps_ds_file,
+    #     cor_file=cfg.phase_link.temp_coh_file,
+    #     mask_file=combined_mask_file,
+    # )