--- conflicted
+++ resolved
@@ -24,28 +24,12 @@
 ```
 
 3. Install `dolphin` via pip:
-<<<<<<< HEAD
-=======
 
 ```bash
 # -e installs in development mode
 python -m pip install -e .
 ```
 
-For development:
->>>>>>> 72368d8d
-
-```bash
-# run "pip install -e" to install in development mode
-python -m pip install -e .[dev]
-# Get pre-commit hooks so that linting/formatting is done automatically
-pre-commit install
-
-# After making changes, check the tests:
-pytest
-```
-
-<<<<<<< HEAD
 For development:
 
 ```bash
@@ -58,8 +42,18 @@
 pytest
 ```
 
-=======
->>>>>>> 72368d8d
+For development:
+
+```bash
+# run "pip install -e" to install in development mode
+python -m pip install -e .[dev]
+# Get pre-commit hooks so that linting/formatting is done automatically
+pre-commit install
+
+# After making changes, check the tests:
+pytest
+```
+
 
 ## Usage
 
